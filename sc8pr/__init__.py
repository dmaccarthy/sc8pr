# Copyright 2015-2021 D.G. MacCarthy <https://dmaccarthy.github.io/sc8pr>
#
# This file is part of "sc8pr".
#
# "sc8pr" is free software: you can redistribute it and/or modify
# it under the terms of the GNU General Public License as published by
# the Free Software Foundation, either version 3 of the License, or
# (at your option) any later version.
#
# "sc8pr" is distributed in the hope that it will be useful,
# but WITHOUT ANY WARRANTY; without even the implied warranty of
# MERCHANTABILITY or FITNESS FOR A PARTICULAR PURPOSE.  See the
# GNU General Public License for more details.
#
# You should have received a copy of the GNU General Public License
# along with "sc8pr".  If not, see <http://www.gnu.org/licenses/>.


<<<<<<< HEAD
version = 2, 2, "dev4"
=======
version = 2, 2, "a3"
>>>>>>> f3d88e54
print("sc8pr {}.{}.{}: https://dmaccarthy.github.io/sc8pr".format(*version))

import sys, struct, zlib, io
from math import hypot
import pygame
import pygame.display as _pd
from pygame.transform import flip as _pyflip
from sc8pr._event import EventManager
from sc8pr.geom import transform2d, positiveAngle, delta, sigma
from sc8pr.util import CachedSurface, style, logError, sc8prData, tile, rgba, drawBorder

# Anchor point constants
TOPLEFT = 0
TOP = 1
TOPRIGHT = 2
LEFT = 4
CENTER = 5
RIGHT = 6
BOTTOMLEFT = 8
BOTTOM = 9
BOTTOMRIGHT = 10

# Edge behaviour constants
HORIZONTAL = 1
VERTICAL = 2
BOTH = 3
REMOVE_X = 4
REMOVE_Y = 8
REMOVE = 12
CIRCLE = 0
RECT = 1

# pygame 1.9 <--> 2.0 compatibility
SIZECHANGED = getattr(pygame, "WINDOWSIZECHANGED", -1)
WINEXPOSED = getattr(pygame, "WINDOWEXPOSED", -1)


class PixelData:
    "A class for storing, compressing, and converting raw pixel data"

    def __str__(self):
        name = type(self).__name__
        kb = len(self._data) / 1024
        return "<{0} {1} {3}x{4} [{2:.1f} kb]>".format(name, self.mode, kb, *self.size)

    def __init__(self, img, compress=False, codec=zlib):
        rgb = "RGBA", "RGB"
        self.compressed = False
        if type(img) is bytes: img = img[:-12], img[-12:]
        elif type(img) is PixelData: img = img.raw()
        elif isinstance(img, Graphic):
            try: img = img.image
            except: img = img.snapshot()
        if type(img) is tuple:
            m, w, h, c = self._unpack(img[1])
            self.compressed = c
            self._data = img[0]
            self.size = w, h
        elif isinstance(img, pygame.Surface):
            self.size = img.get_size()
            bits = img.get_bitsize()
            m = "RGB" if bits == 24 else "RGBA" if bits == 32 else None
            self._data = pygame.image.tostring(img, m)
        else: # Pillow image
            self.size = img.size
            m = img.mode
            if m not in rgb:
                m = rgb[0]
                img = img.convert(m)
            self._data = img.tobytes()
        if m in rgb: self.mode = m
        else: raise NotImplementedError("Only RGB and RGBA modes are supported")
        self.codec = codec
        if compress: self.compress()
        elif self.compressed: self.decompress()

    def compress(self):
        if not self.compressed:
            self._data = self.codec.compress(self._data)
            self.compressed = True
        return self

    def decompress(self):
        if self.compressed:
            self._data = self.codec.decompress(self._data)
            self.compressed = False
        return self

    def _pack(self):
        m = self.mode
        m = 0 if m == "RGB" else 1
        if self.compressed: m += 2
        return struct.pack("!3I", m, *self.size)

    @staticmethod
    def _unpack(p):
        m, w, h = struct.unpack("!3I", p)
        c = bool(m & 2)
        m = "RGBA" if (m & 1) else "RGB" 
        return m, w, h, c

    def raw(self): return self._data, self._pack()
    
    def __eq__(self, other): return self.raw() == other.raw()

    def writeTo(self, f):
        for b in self.raw(): f.write(b)
        return self

    def __bytes__(self):
        b = self.raw()
        return b[0] + b[1]

    def _image(self, fn):
        "Convert raw data to an image using the function provided"
        data = self._data
        if self.compressed: data = self.codec.decompress(data)
        return fn(data, self.size, self.mode)

    @property
    def srf(self): return self._image(pygame.image.fromstring)

    @property
    def img(self): return Image(self.srf)

    @staticmethod
    def _frombytes(d, s, m):
        return sys.modules["PIL.Image"].frombytes(m, s, d)

    @property
    def pil(self): return self._image(PixelData._frombytes)


class Graphic:
    """Base class for graphics objects. Subclasses may provide a 'draw' method
    that draws the graphic onto the canvas as described by the clipping region
    of the surface passed as an argument. Alternatively, the subclass may
    provide a 'image' property which gives a surface that Graphic.draw can use."""
    autoPositionOnResize = True
    _avgColor = None
    _scrollAdjust = True
    canvas = None
    pos = 0, 0
    anchor = CENTER
    angle = 0
    hoverable = True
    focusable = False
    ondraw = None
    effects = None
    radiusFactor = 0.25

    @property
    def name(self):
        "The key used when adding the instance to a canvas"
        return getattr(self, "_name", None)

    def anon(self):
        "Remove the instance's key (_name)"
        if hasattr(self, "_name"): del self._name
        return self

    def __str__(self):
        name = self.name
        return "<{} '{}'>".format(type(self).__name__, name if name else id(self))

    def config(self, **kwargs):
        "Set multiple instance properties"
        for i in kwargs.items(): setattr(self, *i)
        return self

    def bind(self, *args, **kwargs):
        "Bind functions to an instance as methods"
        for f in args:
            setattr(self, f.__name__, f.__get__(self, self.__class__))
        for n, f in kwargs.items():
            if f is None: delattr(self, n)
            else:
                setattr(self, n, f.__get__(self, self.__class__))
        return self

    @property
    def avgColor(self): return self._avgColor

# Properties for PCanvas (plotting, scrollable)

    def _warn(self):
        print("Warning: {} has no canvas while setting cvPos or theta".format(str(self)), file=sys.stderr)

    @property
    def theta(self):
        cv = self.canvas
        return self.angle if cv is None or cv.clockwise else -self.angle

    @theta.setter
    def theta(self, t):
        cv = self.canvas
        if cv is None: self._warn()
        self.angle = t if cv is None or cv.clockwis else -t

    @property
    def csPos(self):
        cv = self.canvas
        return self.pos if cv is None else cv.cs(*self.pos)

    @csPos.setter
    def csPos(self, pos):
        cv = self.canvas
        if cv is None: self._warn()
        self.pos = pos if cv is None else cv.px(*pos)

# Metrics

    @property
    def size(self): return self._size

    def resize(self, size): self._size = size

    @property
    def width(self): return self.size[0]

    @property
    def height(self): return self.size[1]

    @property
    def radius(self): return sum(self.size) * self.radiusFactor

    @property
    def aspectRatio(self):
        size = self.size
        return size[0] / size[1]

    @size.setter
    def size(self, size): self.resize(size)

    @width.setter
    def width(self, width):
        self.resize((width, width / self.aspectRatio))

    @height.setter
    def height(self, height):
        self.resize((height * self.aspectRatio, height))

    def scale(self, sx, sy=None):
        w, h = self.size
        self.size = sx * w, (sx if sy is None else sy) * h
        return self

    @property
    def center(self):
        size = self.size
        return (size[0] - 1) / 2, (size[1] - 1) / 2

    def blitPosition(self, offset, blitSize):
        "Return the position (top left) to which the graphic is drawn"
        x, y = self.pos
        x += offset[0]
        y += offset[1]
        a = self.anchor
        if a: # (blitSize[*] - 1) makes robot jiggly
            x -= blitSize[0] * (a & 3) // 2
            y -= blitSize[1] * (a & 12) // 8
        return x, y

    def calcBlitRect(self, blitSize):
        cv = self.canvas
        offset = cv.rect.topleft if cv else (0,0)
        return pygame.Rect(self.blitPosition(offset, blitSize), blitSize) ## !!!

    def relXY(self, pos):
        "Calculate coordinates relative to the graphic object"
        if self.angle:
            xc, yc = self.rect.center
            x, y = transform2d(pos, preShift=(-xc,-yc), rotate=-self.angle)
            xc, yc = self.center
            return round(x + xc), round(y + yc)
        else:
            r = self.rect.topleft
            return pos[0] - r[0], pos[1] - r[1]

    def contains(self, pos):
        "Check if the graphic contains the coordinates"
        if self.angle:
            r = pygame.Rect((0,0), self.size)
            pos = self.relXY(pos)
        else: r = self.rect
        return bool(r.collidepoint(pos))

    def scaleVectors(self, fx, fy, attr=("pos", "vel", "acc", "_scrollSize")):
        "Scale one or more 2-vectors"
        for a in attr:
            try: # Skip undefined attributes
                x, y = getattr(self, a)
                setattr(self, a, (x * fx, y * fy))
            except: pass


# Canvas interaction

    def setCanvas(self, cv, key=None):
        "Add the object to a canvas"
        self.remove()
        if key: 
            if key in cv and cv[key] is not self:
                raise KeyError("Key '{}' is already in use".format(key))
            self._name = key
        self.canvas = cv
        cv._items.append(self)
        return self

    def remove(self, deleteRect=False):
        "Remove the instance from its canvas"
        try:
            cv = self.canvas
            self.anon()
            if deleteRect and hasattr(self, "rect"):
                del self.rect
            cv._items.remove(self)
        except: pass
        return self

    def toggle(self, name=None):
        cv = self.canvas
        if cv is not None:
            if self in cv: self.remove()
            else: self.setCanvas(cv, name)
        return self

    @property
    def layer(self):
        try: return self.canvas._items.index(self)
        except: pass

    @layer.setter
    def layer(self, n):
        "Arrange graphic within canvas"
        g = self.canvas._items
        if n < 0: n += len(g)
        i = g.index(self)
        g = g[:i] + g[i+1:]
        self.canvas._items = g[:n] + [self] + g[n:]

    @property
    def sketch(self):
        sk = self
        while sk.canvas: sk = sk.canvas
        return sk if isinstance(sk, Sketch) else None

    @property
    def focussed(self):
        return self is self.sketch.evMgr.focus

    def blur(self, trigger=False):
        "Relinquish event focus to the sketch"
        sk = self.sketch
        if self is sk.evMgr.focus: sk.focus(trigger)
        return self

    def focus(self, trigger=False):
        "Acquire event focus"
        if not self.focusable:
            raise AttributeError("Graphic instance is not focusable")
        sk = self.sketch
        if not sk:
            raise KeyError("Cannot focus graphic that has not been added to the sketch")
        evMgr = sk.evMgr
        gr = evMgr.focus
        trigger = trigger and gr is not self
        if trigger:
            ev = pygame.event.Event(pygame.USEREVENT, focus=self, hover=evMgr.hover)
            evMgr.handle(gr, "onblur", ev)
        evMgr.focus = self
        if trigger: evMgr.handle(self, "onfocus", ev)
        return self

    @property
    def path(self): return self.pathTo(None)

    def pathTo(self, cv):
        "List of parent canvases, beginning with the instance itself"
        g = self
        p = []
        while g is not None:
            p.append(g)
            if g is cv: g = None
            else: g = g.canvas                
        return p

    @property
    def dialog(self): return self.path[-2]

    def bubble(self, eventName, ev):
        "Pass an event to a different handler"
        self.sketch.evMgr.handle(self, eventName, ev)

    @staticmethod
    def _deiconify(icon, ev):
        "Icon 'onclick' handler"
        icon.icon_restore.deiconify()

    def iconify(self, **kwargs):
        "Replace a graphic by its icon"
        cv = self.canvas
        if self in cv:
            attr = dict(pos=self.pos, anchor=self.anchor, size=cv.iconSize)
            attr.update(kwargs)
            icon = self.icon.config(icon_restore=self, **attr)
            self.remove()
            cv += icon.bind(onclick=self._deiconify)
            cv.icons.append(icon)
        return self

    def deiconify(self):
        "Restore a previously iconified graphic"
        cv = self.canvas
        icon = self.icon
        if icon in cv.icons:
            icon.remove()
            cv.icons.remove(icon)
            cv += self
        return self

    @property
    def timeFactor(self):
        sk = self.sketch
        return sk.timeFactor if (sk and sk.realTime) else 1

# Drawing

    def draw(self, srf):
        "Draw the graphic to a surface"
        img = self.surfaceEffect
        r = self.calcBlitRect(img.get_size())
        srf.blit(img, r.topleft)
        return r

    @property
    def surfaceEffect(self):
        "Apply effects to the surface"
        srf = self.image
        if self.effects:
            srf = srf.copy()
            for e in self.effects: srf = e.transition(srf, self.sketch.frameCount)
        return srf

    def snapshot(self, **kwargs):
        "Take a snapshot of the graphic and return it as a new Image instance"
        srf = self.surfaceEffect
        if kwargs: srf = style(srf, **kwargs)
        return Image(srf)

    def save(self, fn, **kwargs):
        "Save a snapshot of the graphic"
        self.snapshot(**kwargs).save(fn)
        return self

    def at(self, pos, r=None):
        "Get the pixel color at the specified coordinates"
        srf = self.image
        if r is None:
            try: r = self.rect
            except: r = pygame.Rect((0,0), srf.get_size())
        if r.collidepoint(pos):
            x, y = r.topleft
            x, y = transform2d(pos, shift=(-x,-y))
            try: return srf.get_at((round(x), round(y)))
            except: pass


class Renderable(Graphic):
    "Graphics produced by calling a render method"
    stale = True

    def config(self, **kwargs):
        super().config(**kwargs)
        self.stale = True
        return self

    def refresh(self):
        if self.stale: self.image

    def remove(self, deleteRect=False): # !!!
        super().remove(deleteRect)
        self.stale = True

    @property
    def avgColor(self):
        self.refresh()
        if self._avgColor is None:
            self._avgColor = pygame.transform.average_color(self._srf)
        return self._avgColor

    @property
    def image(self):
        if self.stale:
            self._srf = self.render()
            self._rotated = None
            self.stale = False
            self._avgColor = None
        srf = self._srf
        a = self.angle
        if a:
            r = self._rotated
            if r and r[0] == a: srf = r[1]
            else:
                srf = pygame.transform.rotate(srf, -a)
                self._rotated = a, srf
        return srf

    @property
    def size(self):
        self.refresh()
        return self._srf.get_size()

    def resize(self, size):
        self._size = size # ???
        self.stale = True

    @size.setter
    def size(self, size): self.resize(size)


class BaseSprite(Graphic):
    "Base class for sprite animations"
    # Edge behaviours
    wrap = REMOVE
    bounce = bounceType = 0
    onbounce = None

    # Kinematics
    spin = 0
    vel = 0, 0
    acc = None
    drag = 0

    _pen = None

    @property
    def pen(self):
        p = self._pen
        return p[:2] if p else None

    @pen.setter
    def pen(self, p):
        if p and len(p) == 2:
            p = p + (self._pen[2] if self._pen else None,)
        if p: p = (rgba(p[0]),) + p[1:]
        self._pen = p

    def penReset(self):
        p = self._pen
        if p: self._pen = p[:2] + (None,)

    def resize(self, size):
        self._size = size
        self.penReset()

    def onwrap(self, update): self.penReset()

    def _bounce(self, cv):
        "Bounce sprite from the edge of its canvas"
        vx, vy = self.vel
        w, h = cv.size
        b = self.bounce
        update = 0
        if self.bounceType == 0:
            x, y = delta(self.rect.center, cv.rect.topleft)
            r = self.radius
            if b & HORIZONTAL and (x < r and vx < 0 or x > w-r and vx > 0):
                self.vel = -vx, vy
                update += HORIZONTAL
            if b & VERTICAL and (y < r and vy < 0 or y > h-r and vy > 0):
                self.vel = vx, -vy
                update += VERTICAL
        else:
            r = self.rect
            if b & HORIZONTAL and (r.left < 0 and vx < 0 or r.right >= w and vx > 0):
                self.vel = -vx, vy
                update += HORIZONTAL
            if b & VERTICAL and (r.top < 0 and vy < 0 or r.bottom >= h and vy > 0):
                self.vel = vx, -vy
                update += VERTICAL  
        return update

    circleBounce = _bounce

    def simpleWrap(self, cv):
        "Wrap sprite when it leaves the canvas"
        r = self.rect
        x, y = self.pos
        vx, vy = self.vel
        if not cv.rect.colliderect(r):
            if cv.canvas:
                dx, dy = cv.rect.topleft
                r.move_ip((-dx, -dy))
            w = self.wrap
            if w is True: w = BOTH
            if w & 5: # HORIZONTAL | REMOVE_X
                d = r.width + cv.width
                wrapX = True
                if r.right < 0 and vx <= 0: x += d
                elif r.left >= cv.width and vx >= 0: x -= d
                else: wrapX = False
                if wrapX and (w & 4):
                    self.remove()
                    return
            else: wrapX = False
            if w & 10: # VERTICAL | REMOVE_Y
                wrapY = True
                d = r.height + cv.height
                if r.bottom < 0 and vy <= 0: y += d
                elif r.top >= cv.height and vy >= 0: y -= d
                else: wrapY = False
                if wrapY and (w & 8):
                    self.remove()
                    return
            else: wrapY = False
            if wrapX or wrapY:
                update = HORIZONTAL if wrapX else 0
                if wrapY: update += VERTICAL
                self.onwrap(update)
            self.pos = x, y

    def kinematics(self):
        "Update motion based on spin, vel, acc, and drag properties"
        t = self.timeFactor
        x, y = self.pos
        vx, vy = self.vel
        if self.acc is not None:
            dvx, dvy = tuple(t * a for a in self.acc)
            self.pos = x + (vx + dvx / 2) * t, y + (vy + dvy / 2) * t
            self.vel = vx + dvx, vy + dvy
        else: self.pos = x + vx * t, y + vy * t
        self.angle = positiveAngle(self.angle + self.spin * t)
        d = self.drag 
        if d:
            if type(d) in (int, float): s = d
            else: d, s = d
            d = 1 - d
            self.vel = d * vx, d * vy
            self.spin *= 1 - s 

    def ondraw(self):
        "Update sprite properties after drawing each frame"
        cv = self.canvas
        if self.bounce:
            update = self._bounce(cv)
            if update and self.onbounce: self.onbounce(update)
        if self.wrap and self.simpleWrap(cv): return True
        self.kinematics()
        if self._pen:
            c, w, pos = self._pen
            if pos: cv._paint(pos, self.pos, c, w)
            self._pen = c, w, self.pos

    def toward(self, pos, mag=None):
        "Return a vector directed toward the specified position"
        if mag is None: mag = hypot(*self.vel)
        return delta(pos, self.pos, mag)


class Image(Graphic):
    "A class representing scaled and rotated images"

    def __init__(self, data=(2,2), bg=None):
        self._srf = CachedSurface(data, bg)
        self._size = self._srf.get_size()

    @property
    def original(self): return self._srf.original

    @property
    def avgColor(self):
        if self._avgColor is None:
            self._avgColor = pygame.transform.average_color(self._srf.original)
        return self._avgColor

    def dumpCache(self): self._srf.dumpCache()

    @staticmethod
    def fromBytes(data): return PixelData(data).img

    def tiles(self, cols=1, rows=1, flip=0, padding=0):
        "Create a list of images from a spritesheet"
        srf = self.image
        tiles = [Image(tile(srf, n, cols, rows, padding)) for n in range(cols*rows)]
        if flip & HORIZONTAL:
            tiles += [Image(_pyflip(s.image, True, False)) for s in tiles]
        if flip & VERTICAL:
            tiles += [Image(_pyflip(s.image, False, True)) for s in tiles]
        return tiles

    def _cut(self, x=(), y=(), padding=0):
        "Generate images by cutting the original"
        srf = self.image
        x0 = 0
        for c in range(len(x) + 1):
            y0 = 0
            for r in range(len(y) + 1):
                try: h = y[r] - y0
                except: h = self.height - y0
                try: w = x[c] - x0
                except: w = self.width - x0
                yield Image(srf.subsurface(x0+padding, y0+padding, w-2*padding, h-2*padding))
                y0 += h
            x0 += w

    def cut(self, x=(), y=(), padding=0):
        return list(self._cut(x, y, padding))

    def flip(self, mode=HORIZONTAL):
        "Create a new image by flipping an existing instance"
        return Image(_pyflip(self.image, mode & HORIZONTAL, mode & VERTICAL))

    def crop(self, *args):
        "Create a new Image instance by cropping an existing image"
        return Image(self.image.subsurface(pygame.Rect(*args)))

    @property
    def image(self):
        "Return a scaled and rotated surface"
        return self._srf.get_surface(self._size, self.angle)

    def contains(self, pos):
        "Determine if the position is contained in the rect and not transparent"
        try: return bool(self.at(pos, self.rect).a)
        except: return False

    def save(self, fn):           
        pygame.image.save(self._srf.original, fn)
        return self

    def _export(self, fn="a.png"):
        b = io.BytesIO(b"")
        pygame.image.save(self.image, b, fn)
        b.seek(0)
        return b

    @property
    def png(self): return self._export()

    @property
    def jpg(self): return self._export("a.jpg")
        
    def copy(self): return Image(self.image.copy())


class Canvas(Graphic):
    _border = rgba("black")
    _scroll = 0, 0
    clipArea = None
    weight = 0
    resizeContent = True
    iconSize = 32, 32

    @staticmethod
    def _px(x): return x

    _cs = _px

    def __init__(self, image, bg=None):
        mode = 0 if type(image) is str else 1 if isinstance(image, Image) else 2
        if mode == 2: # tuple or list
            size = image
        elif bg:
            bg = Image(image, bg)
            size = bg.size
        else: # str or Image
            bg = image if mode else Image(image)
            size = bg.size
        self._size = size
        self._items = []
        self.icons = [] # !!!
        self.bg = bg

    @property
    def clockwise(self): return True

    @property
    def units(self): return 1, 1

    @property
    def unit(self): return 1

    def px(self, *pt): return delta(self._px(pt), self._scroll)
    def cs(self, *pt): return self._cs(sigma(pt, self._scroll))

    def call(self, methodname, seq, *args, **kwargs):
        "Call the specified method on the canvas contents"
        if type(seq) is bool:
            seq = self.everything() if seq else self
        for obj in seq:
            fn = getattr(obj, methodname, None)
            if fn: fn(*args, **kwargs)

    @property
    def border(self): return self._border

    @border.setter
    def border(self, color): self._border = rgba(color)

    @property
    def clipRect(self):
        "Calculate the clipping rect so as not to draw outside of the canvas"
        cv = self.canvas
        r = self.rect
        if self.clipArea: r = r.clip(self.clipArea.move(*r.topleft))
        return r.clip(cv.clipRect) if cv else r

    @property
    def angle(self): return 0

    @property
    def bg(self): return self._bg

    @bg.setter
    def bg(self, bg): self._setBg(bg)
    
    def _setBg(self, bg):
        t = type(bg)
        if t is str: bg = pygame.Color(bg)
        elif t in (tuple, list): bg = pygame.Color(*bg)
        self._bg = bg

    @property
    def avgColor(self):
        bg = self.bg
        return bg.avgColor if isinstance(bg, Image) else bg

    def _paint(self, p1, p2, c=(255,0,0), w=4):
        try: cs = self.bg._srf
        except AttributeError:
            msg = "painting on canvas requires a background image"
            raise AttributeError(msg)
        key, scaled = cs.scaled
        if scaled is cs.original:
            scaled = scaled.copy()
            cs.scaled = key, scaled
        pygame.draw.line(scaled, c, p1, p2, w)

    def __len__(self): return len(self._items)

    def __contains__(self, i):
        for gr in self._items:
            if gr is i or getattr(gr, "_name", None) == i: return True
        return False

    def __getitem__(self, i):
        if type(i) in (int, slice): return self._items[i]
        if i:
            for gr in self._items:
                if getattr(gr, "_name", None) == i: return gr
        raise KeyError("{} contains no items with key '{}'".format(self, i))

    def __setitem__(self, key, gr):
        t = type(key)
        if not key.__hash__:
            raise KeyError("Type '{}' cannot be used as a key".format(t.__name__))
        elif t is slice:
            raise KeyError("Assignment by layer is not supported")
        if gr not in self:
            if t is int:
                n = key
                key = None
            gr.setCanvas(self, key)
            if t is int: gr.config(layer=n)

    def __iadd__(self, gr):
        "Add a Graphics instance(s) to the Canvas"
        if isinstance(gr, Graphic): gr.setCanvas(self)
        else:
            for g in gr: g.setCanvas(self)
        return self

    def __isub__(self, gr):
        "Remove item(s) from the canvas"
        if type(gr) is str: self[gr].remove()
        elif isinstance(gr, Graphic):
            if gr in self: gr.remove()
            else: raise ValueError("Cannot remove {} from {}".format(gr, self))
        else:
            for g in gr: self -= g
        return self

    append = __iadd__

    def purge(self, recursive=False):
        "Remove all content"
        while len(self._items):
            gr = self[-1]
            if recursive and isinstance(gr, Canvas): gr.purge()
            gr.remove()
        return self

    def removeItems(self, *args):
        "Remove specified items without raising exceptions if item is not in canvas"
        for gr in args:
            try: self -= gr
            except: pass
        return self

    def shiftContents(self, offset, *args, resize=True):
        "Move contents and (optionally) adjust canvas size"
        dx, dy = offset
        for gr in self:
            if gr not in args:
                x, y = gr.pos
                gr.pos = x + dx, y + dy
        if resize:
            self._size = self._size[0] + dx, self._size[1] + dy
        return self

    def resize(self, size, resizeContent=None):
        "Resize the canvas contents"
        size = max(1, round(size[0])), max(1, round(size[1]))
        fx, fy = size[0] / self._size[0], size[1] / self._size[1]
        self._size = size

        # Resize content
        if resizeContent is None: resizeContent = self.resizeContent  
        if resizeContent:
            for g in self:
                if g.autoPositionOnResize: g.scaleVectors(fx, fy)
                w, h = g.size
                g.resize((w * fx, h * fy))

    def draw(self, srf=None, mode=3):
        "Draw the canvas to a surface"

        # Calculate blit rectangle
        if srf is None: srf = self.image
        self.rect = r = self.calcBlitRect(self.size)

        # Draw background
        isSketch = isinstance(self, Sketch)
        if mode & 1:
            srf.set_clip(self.clipRect)
            if isinstance(self._bg, Image):
                self._bg.config(size=self._size)
                if isSketch and self.dirtyRegions:
                    self._drawDirtyRegions(srf)
                else: srf.blit(self._bg.image, r.topleft)
            elif self._bg: srf.fill(self._bg)

        # Draw objects
        if mode & 2:
            br = isSketch and self.dirtyRegions is not None
            if br: self.dirtyRegions = []
            ondrawList = self.sketch.ondrawList
            for g in list(self):
                srf.set_clip(self.clipRect)
                if not hasattr(g, "image") and g.effects:
                    img = g.snapshot()
                    for a in ["pos", "anchor", "canvas", "effects"]:
                        setattr(img, a, getattr(g, a))
                    grect = img.draw(srf)
                else: grect = g.draw(srf)
                g.rect = grect
                if br: self.dirtyRegions.append(grect)
                if g.ondraw: ondrawList.append(g) # g.ondraw()

        # Draw border
        if mode & 1 and self.weight:
            drawBorder(srf, self.border, self.weight, r)

        srf.set_clip(None)
        return r

    def snapshot(self):
        "Capture the canvas as an Image instance"
        srf = pygame.Surface(self.size, pygame.SRCALPHA)

        # Draw background
        if isinstance(self._bg, Image):
            self._bg.config(size=self._size)
            srf.blit(self._bg.image, (0,0))
        elif self._bg: srf.fill(self._bg)

        # Draw objects
        for g in self:
            if g.snapshot is not None:
                img = g.snapshot().image
                srf.blit(img, g.blitPosition((0,0), img.get_size()))
#                 xy = g.blitPosition((0,0), g.size)
#                 srf.blit(g.snapshot().image, xy)
            else: g.draw(srf, snapshot=True)

        # Draw border
        if self.weight: drawBorder(srf, self.border, self.weight)
        return Image(srf)

    def flatten(self, keep=()):
        "Draw graphics onto background and remove"
        if isinstance(keep, Graphic): keep = (keep,)
        keep = [(gr.name, gr) for gr in keep]
        for gr in keep: gr[1].remove()
        self.config(bg=self.snapshot()).purge()
        for name, gr in keep:
            if name: self[name] = gr
            else: self += gr
        return self

    def objectAt(self, pos, includeAll=False):
        obj = self
        for g in self:
            try: # Objects added but not yet blitted have no rect
                if (includeAll or g.hoverable) and g.contains(pos):
                    obj = g.objectAt(pos) if isinstance(g, Canvas) else g
            except: pass
        return obj

    def instOf(self, cls):
        "Yield all instance of the specified Graphics class"
        for g in self:
            if isinstance(g, cls): yield g

    def sprites(self): return self.instOf(BaseSprite)

    def everything(self):
        "Iterate through all Graphics recursively"
        for gr in self:
            yield gr
            if isinstance(gr, Canvas):
                for i in gr.everything(): yield i

    def find(self, criteria, recursive=False):
        "Yield all Graphics that meet the criteria"
        for gr in (self.everything() if recursive else self):
            if criteria(gr): yield gr

    def scroll(self, dx=0, dy=0):
        raise NotImplementedError("Use PCanvas class to scroll.")

    def cover(self):
        return Image(self.size, "#ffffffc0").config(anchor=TOPLEFT)


class Sketch(Canvas):
    capture = None
    realTime = False
    frameRate = 60
    _fixedAspect = True
    dirtyRegions = []
    resizeTrigger = False

    def __init__(self, size=(512,288)):
        super().__init__(size, "white")
        self.quit = False
        self.frameCount = 0
        self.evMgr = EventManager(self)

    @property
    def focusable(self): return True

    @property
    def hoverable(self): return True

    @property
    def pos(self): return 0, 0

    @property
    def anchor(self): 0

    @property
    def caption(self): return _pd.get_caption()[0]

    @caption.setter
    def caption(self, caption):
        return _pd.set_caption(caption)

    @property
    def timeFactor(self):
        if self.frameCount == 1: return 1
        t = self.frameRate * self._clock.get_time() / 1000
        return min(t, 5.0)

    def onquit(self, ev): self.quit = True

    @property
    def bg(self): return self._bg

    @bg.setter
    def bg(self, bg):
        self._setBg(bg)
        if self._fixedAspect and hasattr(bg, "aspectRatio"):
            self._fixedAspect = bg.aspectRatio
        if self.dirtyRegions is not None:
            self.dirtyRegions = [pygame.Rect((0,0), self._size)]

    @property
    def cursor(self): return pygame.mouse.get_cursor()

    @cursor.setter
    def cursor(self, c):
        if c is True: c = pygame.cursors.arrow
        elif c is False: c = (8,8), (5,4), (0,0,0,0,0,0,0,0), (0,0,0,0,0,0,0,0)
        pygame.mouse.set_cursor(*c)

    def save(self, fn=None):
        if fn is None: fn = "save/img{:05d}.png".format(self.frameCount)
        pygame.image.save(self.image, fn)

# Resizing methods

    @property
    def size(self): return self.image.get_size()

    @size.setter
    def size(self, size):
        if self._fixedAspect:
            self._fixedAspect = size[0] / size[1]
        self.resize(size)

    @property
    def fixedAspect(self): return bool(self._fixedAspect)

    @fixedAspect.setter
    def fixedAspect(self, a):
        if a:
            w, h = self.size
            self._fixedAspect = w / h
        else: self._fixedAspect = False

    def _aspectSize(self, size, initSize):
        "Modify sketch size to preserve aspect ratio"
        w, h = size
        w0, h0 = initSize
        a = self._fixedAspect
        if w0 == w: w = h * a
        elif h0 == h: h = w / a
        else:
            w = min(w, h * a)
            h = w / a
        return round(w), round(h)

    def _pygameMode(self, n): return pygame.RESIZABLE if n is True else int(n)

    def resize(self, size, mode=None): # Rewritten (non-recursive!) for v2.2.a3 !!!
        "Resize the sketch, maintaining aspect ratio if required"
        initSize = self._size
        size = round(size[0]), round(size[1])
        if self._fixedAspect: size = self._aspectSize(size, initSize)
        if size != initSize:
            if mode is None: mode = self._mode
            else:
                mode = self._pygameMode(mode)
                self._mode = mode
            self.image = _pd.set_mode(size, mode)
#             _pd.flip() # Needed?
            super().resize(self.size)
            self._size = self.size
        if self.dirtyRegions is not None:
            self.dirtyRegions = [pygame.Rect((0,0), self._size)]
        evMgr = self.evMgr
        ev = getattr(self, "_resize_ev", None)
        self._resize_ev = None
        if ev is None and self.resizeTrigger:
            ev = pygame.event.Event(pygame.USEREVENT, focus=evMgr.focus, hover=evMgr.hover)
        if ev: evMgr.handle(self, "onresize", ev)

# Drawing methods

    def play(self, caption="sc8pr", icon=None, mode=True):
        "Initialize pygame and run the main drawing / event handling loop"

        # Initialize
        pygame.init()
        self._clock = pygame.time.Clock()
        pygame.key.set_repeat(400, 80)
        _pd.set_caption(caption)
        try:
            try: icon = Image(icon) # pygame.image.load
            except: icon = Image.fromBytes(sc8prData("alien"))
            _pd.set_icon(icon.config(width=64).image)
        except: logError()
        w, h = self._size
        if self._fixedAspect: self._fixedAspect = w / h
        mode = self._pygameMode(mode)
        self._mode = mode
        self.image = _pd.set_mode(self._size, mode)
        self.key = None
        self.mouse = pygame.event.Event(pygame.USEREVENT,
            code=None, pos=(0,0), description="Sketch startup")

        # Run setup
        try:
            if hasattr(self, "_defer_coords"):
                self.setCoords(*self._defer_coords)
                del self._defer_coords
            if hasattr(self, "setup"): self.setup()
            else:
                main = sys.modules["__main__"]
                if hasattr(main, "setup"): main.setup(self)
        except: logError()

        # Drawing/event loop
        while not self.quit:
            try:
                self.frameCount += 1
                br = self.dirtyRegions
                flip = br is None
                self.ondrawList = []
                self.draw()
                if not flip:
                    br += self.dirtyRegions
                    flip = self._largeArea()
                self._clock.tick(self.frameRate)
                if flip: _pd.flip()
                else: _pd.update(br)
                if self.capture is not None: self.capture.capture(self)
                for gr in self.ondrawList:
                    try: gr.ondraw()
                    except: logError()
                if self.ondraw: self.ondraw()
                self._evHandle()
            except: logError()

        pygame.quit()
        mod = sys.modules.get("sc8pr.text")
        if mod: mod.Font.dumpCache()
        return self

    def _evHandle(self):
        "Handle events in the pygame event queue"
        resized = False
        for ev in pygame.event.get():
            try:
                if ev.type in (pygame.VIDEOEXPOSE, WINEXPOSED) and self.dirtyRegions is not None:
                    self.dirtyRegions = [pygame.Rect((0,0), self._size)]
                    # _pd.flip()
                if ev.type not in (pygame.VIDEORESIZE, SIZECHANGED):
                    self.evMgr.dispatch(ev)
                elif not resized:
                    size = ev.size if hasattr(ev, "size") else (ev.x, ev.y)
                    if size != self._size:
                        resized = True
                        setattr(ev, "originalSize", self._size)
                        self._resize_ev = ev
                        s = hasattr(self, "_scrollSize")
                        if s: self.scrollTo()
                        self.resize(size)
                        if s: self.resizeCoords(ev)
            except: logError()

    def _drawDirtyRegions(self, srf):
        "Redraw the background image into the dirtyRegions only"
        sRect = self.rect
        br = self.dirtyRegions
        if br:
            if br[0] == sRect: self.dirtyRegions = [sRect]
            for r in self.dirtyRegions:
                blitRect = r.clip(sRect)
                try: # Subsurface may be outside drawing surface
                    srf.blit(self._bg.image.subsurface(blitRect), blitRect.topleft)
                except: pass

    def _largeArea(self):
        "Determine if dirtyRegions area exceeds total sketch area"
        screen = self.rect
        large = screen.width * screen.height
        area = 0
        for r in self.dirtyRegions:
            r = r.clip(screen)
            area += r.width * r.height
            if area >= large: return True
        return False<|MERGE_RESOLUTION|>--- conflicted
+++ resolved
@@ -16,11 +16,8 @@
 # along with "sc8pr".  If not, see <http://www.gnu.org/licenses/>.
 
 
-<<<<<<< HEAD
+
 version = 2, 2, "dev4"
-=======
-version = 2, 2, "a3"
->>>>>>> f3d88e54
 print("sc8pr {}.{}.{}: https://dmaccarthy.github.io/sc8pr".format(*version))
 
 import sys, struct, zlib, io
